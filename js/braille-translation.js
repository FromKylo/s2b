--- conflicted
+++ resolved
@@ -432,65 +432,6 @@
             return speechResults[0];
         },
 
-<<<<<<< HEAD
-    /**
-     * Translates a word to its braille pattern
-     * @param {string} word - The word to translate
-     * @returns {Array|null} - The braille dot pattern or null if not found
-     */
-    translateWord(word) {
-        if (!word || typeof word !== 'string') return null;
-        
-        // Clean up the word
-        const cleanWord = word.toLowerCase().trim();
-        if (cleanWord.length === 0) return null;
-        
-        // Check if we have an exact match for the complete word
-        for (const lang of this.languages) {
-            if (this.brailleDatabase[lang] && this.brailleDatabase[lang][cleanWord]) {
-                console.log(`Found exact match for word "${cleanWord}" in ${lang}`);
-                return this.brailleDatabase[lang][cleanWord].array;
-            }
-        }
-        
-        // If no exact match, check for contractions or compound symbols
-        // This is important for multi-cell braille patterns
-        const lang = this.currentLanguage;
-        if (this.brailleDatabase[lang]) {
-            // Try to find a multi-cell pattern (like 'one', 'two', etc.)
-            const multiCellMatches = Object.entries(this.brailleDatabase[lang])
-                .filter(([key, value]) => key === cleanWord && Array.isArray(value.array) && Array.isArray(value.array[0]));
-            
-            if (multiCellMatches.length > 0) {
-                console.log(`Found multi-cell match for "${cleanWord}": ${JSON.stringify(multiCellMatches[0][1].array)}`);
-                return multiCellMatches[0][1].array;
-            }
-        }
-
-        // If still no match, try letter by letter translation
-        if (cleanWord.length > 1) {
-            const letterArrays = [];
-            let allFound = true;
-            
-            for (const char of cleanWord) {
-                if (this.brailleDatabase[lang] && this.brailleDatabase[lang][char]) {
-                    letterArrays.push(this.brailleDatabase[lang][char].array[0]);
-                } else {
-                    allFound = false;
-                    break;
-                }
-            }
-            
-            // Only return if we found patterns for all characters
-            if (allFound && letterArrays.length === cleanWord.length) {
-                return letterArrays;
-            }
-        }
-        
-        // Return null if no match found
-        return null;
-    }
-=======
         /**
          * Translates a word to its braille pattern with improved matching algorithm
          * @param {string} word - The word to translate
@@ -567,7 +508,6 @@
             
             return alternates;
         },
->>>>>>> 0e9bd47e
 
         /**
          * Creates HTML for a visual braille cell representation
@@ -630,35 +570,6 @@
             container.appendChild(cellsContainer);
         },
 
-<<<<<<< HEAD
-    /**
-     * Run a comprehensive alphabet and numbers test
-     * @param {Element} container - Container to display braille patterns
-     * @param {Function} sendCallback - Function to send patterns to hardware
-     * @returns {Promise<void>}
-     */
-    async runAlphabetAndNumbersTest(container, sendCallback) {
-        const statusElement = document.createElement('div');
-        statusElement.className = 'test-status';
-        statusElement.textContent = 'Running braille test...';
-        container.appendChild(statusElement);
-        
-        try {
-            // Generate test sequence - all letters and numbers
-            const letters = 'abcdefghijklmnopqrstuvwxyz'.split('');
-            const numbers = ['zero', 'one', 'two', 'three', 'four', 'five', 'six', 'seven', 'eight', 'nine'];
-            
-            // Add some common two-cell patterns to test multi-cell functionality
-            const commonWords = ['and', 'the', 'with', 'for'];
-            
-            const testItems = [...letters, ...numbers, ...commonWords];
-            
-            // Run the test sequence
-            for (let i = 0; i < testItems.length; i++) {
-                const item = testItems[i];
-                
-                statusElement.textContent = `Testing: ${item} (${i+1}/${testItems.length})`;
-=======
         /**
          * Run a comprehensive alphabet and numbers test
          * @param {Element} container - Container to display braille patterns
@@ -676,7 +587,6 @@
                 const letters = 'abcdefghijklmnopqrstuvwxyz'.split('');
                 const numbers = ['zero', 'one', 'two', 'three', 'four', 'five', 'six', 'seven', 'eight', 'nine'];
                 const testItems = [...letters, ...numbers];
->>>>>>> 0e9bd47e
                 
                 // Run the test sequence
                 for (let i = 0; i < testItems.length; i++) {
@@ -702,13 +612,6 @@
                     }
                 }
                 
-<<<<<<< HEAD
-                if (pattern) {
-                    console.log(`Testing pattern for "${item}":`, pattern);
-                    
-                    // Display pattern
-                    this.renderBrailleCells(pattern, container);
-=======
                 // Test complete
                 statusElement.textContent = 'Test complete!';
                 statusElement.className = 'test-status success';
@@ -738,21 +641,13 @@
                 if (match) {
                     console.log(`Testing '${char}': ${JSON.stringify(match.array)}`);
                     this.renderBrailleCells(match.array, container);
->>>>>>> 0e9bd47e
                     
                     // Send to hardware if callback provided
                     if (sendCallback) {
                         await sendCallback(match.array);
                     }
                     
-<<<<<<< HEAD
-                    // Wait 0.8 seconds so the pattern can be observed
-                    await new Promise(resolve => setTimeout(resolve, 800));
-                } else {
-                    console.warn(`No pattern found for: ${item}`);
-=======
                     await delay(800);
->>>>>>> 0e9bd47e
                 }
             }
             
