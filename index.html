--- conflicted
+++ resolved
@@ -65,11 +65,7 @@
                 </div>
                 <div class="countdown-timer">Returning to listening in <span id="output-countdown">8</span> seconds...</div>
                 <div class="controls">
-<<<<<<< HEAD
-                    <button id="braille-test-btn" class="btn btn-secondary">Test All Letters & Numbers</button>
-=======
                     <button id="braille-test-btn" class="btn">Test Braille Display</button>
->>>>>>> 0e9bd47e
                     <button id="clear-cache-btn" class="btn btn-small">Clear Database Cache</button>
                 </div>
             </div>
